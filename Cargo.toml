[package]
name = "mapquik"
version = "0.1.0"
authors = ["ekimb, rayan"]
edition = "2021"
default-run = "mapquik"

# See more keys and their definitions at https://doc.rust-lang.org/cargo/reference/manifest.html

[dependencies]
bio = "*"
fasthash = "0.4.0"
#generic-array = "0.13.2" #activate if using kmer_array
#typenum = "1.11.2"
structopt = "0.3.1"
array_tool = "1.0.3"
closure = "0.3.0"
libc = "0.2.77"
bio-types = "0.7.0" # for my reimplementation of needleman-wunsch, bio_types is called by bio too
#seq_io= { path = "./seq_io" }
seq_io= { git = "https://github.com/markschl/seq_io" }
<<<<<<< HEAD
wfa = { git = "https://github.com/ekimb/wfa" }
=======
#wfa = { git = "https://github.com/ekimb/wfa" }
#seq_io = "0.3.1"
>>>>>>> abb69728
lzzzz = "0.7"
xx-bloomfilter = "0.10.0"
flate2 = "1.0.6"
dashmap = "5.4.0"
thread-id = "3.3.0"
<<<<<<< HEAD
rust-wfa2 = { git = "https://github.com/rchikhi/rust-wfa2/" }
libwfa = "0.1"
rust-seq2kminmers = { git = "https://github.com/rchikhi/rust-seq2kminmers" }
#rust-seq2kminmers = { path = "/pasteur/appa/homes/rchikhi/tools/rust-seq2kminmers" }
rust-parallelfastx = { git = "https://github.com/rchikhi/rust-parallelfastx"  }
=======
indicatif = "0.16.2"
histo = "0.1.0"
#rust-wfa2 = { git = "https://github.com/rchikhi/rust-wfa2/" }
#libwfa = "0.1"
rust-seq2kminmers = { git = "https://github.com/rchikhi/rust-seq2kminmers" }
#rust-seq2kminmers = { path = "/pasteur/appa/homes/rchikhi/tools/rust-seq2kminmers" }
#rust-seq2kminmers = { path = "/home/baris/rust-seq2kminmers" }

>>>>>>> abb69728
fxhash = "0.2.1"
chrono = "0.4.22"
[target.'cfg(not(target_env = "msvc"))'.dependencies]
tikv-jemallocator = "0.5"

[profile.dev]
opt-level = 3<|MERGE_RESOLUTION|>--- conflicted
+++ resolved
@@ -19,33 +19,18 @@
 bio-types = "0.7.0" # for my reimplementation of needleman-wunsch, bio_types is called by bio too
 #seq_io= { path = "./seq_io" }
 seq_io= { git = "https://github.com/markschl/seq_io" }
-<<<<<<< HEAD
-wfa = { git = "https://github.com/ekimb/wfa" }
-=======
 #wfa = { git = "https://github.com/ekimb/wfa" }
 #seq_io = "0.3.1"
->>>>>>> abb69728
 lzzzz = "0.7"
 xx-bloomfilter = "0.10.0"
 flate2 = "1.0.6"
 dashmap = "5.4.0"
 thread-id = "3.3.0"
-<<<<<<< HEAD
 rust-wfa2 = { git = "https://github.com/rchikhi/rust-wfa2/" }
 libwfa = "0.1"
 rust-seq2kminmers = { git = "https://github.com/rchikhi/rust-seq2kminmers" }
 #rust-seq2kminmers = { path = "/pasteur/appa/homes/rchikhi/tools/rust-seq2kminmers" }
 rust-parallelfastx = { git = "https://github.com/rchikhi/rust-parallelfastx"  }
-=======
-indicatif = "0.16.2"
-histo = "0.1.0"
-#rust-wfa2 = { git = "https://github.com/rchikhi/rust-wfa2/" }
-#libwfa = "0.1"
-rust-seq2kminmers = { git = "https://github.com/rchikhi/rust-seq2kminmers" }
-#rust-seq2kminmers = { path = "/pasteur/appa/homes/rchikhi/tools/rust-seq2kminmers" }
-#rust-seq2kminmers = { path = "/home/baris/rust-seq2kminmers" }
-
->>>>>>> abb69728
 fxhash = "0.2.1"
 chrono = "0.4.22"
 [target.'cfg(not(target_env = "msvc"))'.dependencies]
