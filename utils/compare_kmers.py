--- conflicted
+++ resolved
@@ -44,16 +44,10 @@
     for kmer in [x for x in kmers1 if x not in kmers2]:
         if kmer in origins1:
             origin = origins1[kmer]
-<<<<<<< HEAD
-            print(kmer,origin)
-        else:
-            print(kmer,"not found in reference '.sequences' file, but should have been")
-=======
             f = open("missing_kmers.txt", "a")
             print(kmer,origin)
         else:
             print(kmer,"not found in reference '.sequences' file, but should have been")
         if kmer[::-1] in origins1:
             print("Reverse complement in reference")
-    f.close()
->>>>>>> ae58fbda
+    f.close()