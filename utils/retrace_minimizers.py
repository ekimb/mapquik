--- conflicted
+++ resolved
@@ -15,12 +15,8 @@
         continue
     spl = line.split()
     node_id = spl[0]
-<<<<<<< HEAD
-    minims = list(map(lambda x: int(x.strip('[').strip(']').replace(',','')),spl[1:-2]))
-=======
     end_spl = -1 if spl[-1] == "PLACEHOLDER" else -2 # takes care of the fact that some .sequence files end up with PLACEHOLDER and no abundance, some with a sequence and an abundance
     minims = list(map(lambda x: int(x.strip('[').strip(']').replace(',','')),spl[1:end_spl]))
->>>>>>> 181bf572
     d_minims[node_id] = minims
 
 def chain_minimizers(info, unitig_name): # unitig_name is just for debug
