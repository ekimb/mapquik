--- conflicted
+++ resolved
@@ -4,27 +4,9 @@
 
 # read [origin.sequences] file
 d_minims = dict()
-<<<<<<< HEAD
 from parse_sequences_file import parse
 k, l, kmer_seq, osef, origins1 = parse(sys.argv[1])
 d_minims = kmer_seq
-=======
-k, l = 0, 0
-for line in open(sys.argv[1]):
-    # ignore #'s lines except for getting the k value
-    if line.startswith('#'):
-        if line.startswith('# k = '):
-            k = int(line.split()[-1])
-        if line.startswith('# l = '):
-            l = int(line.split()[-1])
-        continue
-    spl = line.split()
-    node_id = spl[0]
-    #end_spl = -1 if spl[-1] == "PLACEHOLDER" else -2 # takes care of the fact that some .sequence files end up with PLACEHOLDER and no abundance, some with a sequence and an abundance
-    end_spl = -3
-    minims = list(map(lambda x: int(x.strip('[').strip(']').replace(',','')),spl[1:end_spl]))
-    d_minims[node_id] = minims
->>>>>>> ae58fbda
 
 def chain_minimizers(info, unitig_name): # unitig_name is just for debug
     chain = []
