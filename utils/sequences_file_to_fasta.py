--- conflicted
+++ resolved
@@ -8,16 +8,10 @@
         continue 
     spl = line.split()
     unitig_id = spl[0]
-<<<<<<< HEAD
-    minims = tuple(map(lambda x: int(x.strip('[').strip(']').replace(',','')),spl[1:-1]))
-    seq = spl[-1]
-    assert not seq.isdigit(),"error: this .sequences file shouldnt contain abundance as last field"
-=======
     spl_end = -2 if spl[-1].isdigit() else -1
     minims = tuple(map(lambda x: int(x.strip('[').strip(']').replace(',','')),spl[1:spl_end]))
     seq = spl[spl_end]
     assert not seq.isdigit(),"error: this .sequences file has an odd format"
->>>>>>> 181bf572
     output.write(">%s\n%s\n" % (unitig_id,seq))
 output.close()
      