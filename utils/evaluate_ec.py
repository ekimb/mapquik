"""
 this script takes as input:
 - the .ec_data file for a reference genome (processed by rust-mhdbg with min-abundance of 1)
 - the .ec_data file for a set of reads 
 - and optionnally,
   the .ec_data file for the same set of reads, processed differently (e.g. corrected)
 - and also optionnally,
   the .poa.ec_data file that contains which reads are retrieved for the template
 and outputs the needleman-wunch alignment of each read to the reference (semi-global aln)  
 and optionally outputs a comparison between the two set of reads (e.g. corrected vs uncorrected)
"""
import math
nb_processes = 2

<<<<<<< HEAD
nb_processes = 2

=======
>>>>>>> ae58fbda
def parse_file(filename, only_those_reads = None, max_reads = 100):
    res = []
    counter = 0
    seq_id = ""
    parsed_reads = set()
    for line in open(filename):
        if counter % 5 == 0:
            seq_id = line.strip()
            if len(res) <= max_reads:
                parsed_reads.add(seq_id)
        if counter % 5 != 2:
            counter += 1 
            continue
        spl = line.split()
        minims = list(map(int,spl))
        if only_those_reads is None or seq_id in only_those_reads:
            res += [(seq_id,minims)]
        counter += 1
        #if len(res) > max_reads: break
    return res, parsed_reads

# adapted from NW code here https://stackoverflow.com/questions/2718809/how-to-diff-align-python-lists-using-arbitrary-matching-function
# 
def semiglobal_align(a, b):
    # This is regular Needleman-Wunsch scoring.
    # which is not quite edit distance: match would need to be 0 for ED.
    # But i dunno how to compute semiglobal edit distance so i'll take that for now!
    replace_func = lambda x,y: 1 if x==y else -1
    insert = -1
    delete = -1

    #for traceback
    ZERO, LEFT, UP, DIAGONAL = 0, 1, 2, 3

    len_a = len(a)
    len_b = len(b)

    matrix = [[(0, ZERO) for x in range(len_b + 1)] for y in range(len_a + 1)]

    """
    #this is for NW
    for i in range(len_a + 1):
        matrix[i][0] = (insert * i, UP)

    for j in range(len_b + 1):
        matrix[0][j] = (delete * j, LEFT)
    """

    for i in range(1, len_a + 1):
        for j in range(1, len_b + 1):
            replace = replace_func(a[i - 1], b[j - 1])
            matrix[i][j] = max([
                (matrix[i - 1][j - 1][0] + replace, DIAGONAL),
                (matrix[i][j - 1][0] + insert, LEFT),
                (matrix[i - 1][j][0] + delete, UP)
            ])

    # find max score at end of read
    (best_i, best_j, best_score) = 0,0,0
    for i in range(1, len_a + 1):
        #for j in range(1, len_b + 1):
        j = len_b
        if matrix[i][j][0] > best_score:
            best_score = matrix[i][j][0]
            best_i, best_j = i,j
    #print("besti,j",best_i,best_j)
    i, j = best_i, best_j
    align_a = []
    align_b = []

    nb_matches = 0
    nb_columns = 0
    # don't stop until reached beginning of query (or ref)
    while i > 0 and j > 0:
        nb_columns += 1
        if matrix[i][j][1] == DIAGONAL:
            align_a += [a[i - 1]]
            align_b += [b[j - 1]]
            if a[i - 1] == b[j - 1]: nb_matches += 1 
            i -= 1
            j -= 1
        elif matrix[i][j][1] == LEFT:
            align_a += ["-"]
            align_b += [b[j - 1]]
            j -= 1
        else: # UP
            align_a += [a[i - 1]]
            align_b += ["-"]
            i -= 1
    
    blast_identity = 100.0 * nb_matches / nb_columns if nb_columns > 0 else 0
    return best_score, align_a[::-1], align_b[::-1], blast_identity


from multiprocessing import Pool
from contextlib import closing # python/pypy 2 compat,  https://stackoverflow.com/questions/25968518/python-multiprocessing-lib-error-attributeerror-exit
import time

def align(arg):
    read_id, read = arg
    global reference
    fwd = semiglobal_align(reference,read)
    rev = semiglobal_align(reference,read[::-1])
    aln = rev if rev[0] > fwd[0] else fwd
    #time.sleep(0.0001)
    #aln=(0,[0],[0],0)
    aln_score = aln[0]
    # my old identity definiton was:
    #identity = ((100.0*aln_score)/(1.0*len(read)))
    # this is more of a score than an identity.
    # Will now compute BLAST identity, as per
    # https://lh3.github.io/2018/11/25/on-the-definition-of-sequence-identity
    # i.e. number of matches divided by number of columns
    identity = aln[3]
    #print(read,aln_score)
    #print("read identity: %.2f%%" % identity)
    return identity, aln, read_id, read

def process_reads(reads,filename, only_those_reads = None):
    id_dict = dict() # stores identities
    aln_dict = dict() # stores alignments
    orig_dict = dict() # stores original read 'sequences' (of minimizers)

    reads_to_align = [read for read in reads if only_those_reads is None or read[0] in only_those_reads] 

    with closing(Pool(nb_processes)) as p:
        aln_results = p.map(align,reads_to_align)

    for (identity, aln, read_id, read) in aln_results:
        id_dict[read_id] = identity
        aln_dict[read_id] = (aln[1],aln[2])

    for read_id, minims in reads:
        orig_dict[read_id] = minims 

    identities = id_dict.values()
    mean_identity = sum(identities) / (1.0*len(identities))
    print("for",filename,"mean read identity: %.2f%%" % mean_identity)
    return id_dict, aln_dict, orig_dict

def short_name(read_id):
    return read_id[:12]+".." if len(read_id) > 12 else read_id

def jac(poa_template,lst):
    mean_jac = 0
    nb_included = 0
    for poa_seq_id in lst:
        poa_r1 = set(orig_r1[poa_seq_id])
        mean_jac += len(poa_template & poa_r1) / len(poa_template | poa_r1)
        nb_included += 1
    if nb_included > 0:
        mean_jac /= nb_included
<<<<<<< HEAD
    return mean_jac
=======
    return 1-mean_jac
def mash(poa_template,lst):
    mean_mash = 0
    nb_included = 0
    for poa_seq_id in lst:
        poa_r1 = set(orig_r1[poa_seq_id])
        jac = len(poa_template & poa_r1) / len(poa_template | poa_r1)
        if jac == 0.00: mean_mash += 1
        else: mean_mash += -1.0/10.0 * math.log((2.0 * jac) / (1.0 + jac))
        nb_included += 1
    if nb_included > 0:
        mean_mash /= nb_included
    return mean_mash
>>>>>>> ae58fbda


if __name__ == "__main__":
    import sys
    if len(sys.argv) < 3 or ".ec_data" not in sys.argv[2] or ".ec_data" not in sys.argv[1]:
        exit("input: <reference.ec_data> [reads.ec_data] [reads.corrected.ec_data] [reads.poa.ec_data]\n will evaluate accuracy of minimizers in reads\n")

    import evaluate_poa

    file1 = sys.argv[1]
    file2 = sys.argv[2]
    if len(sys.argv) > 3:
        file3 = sys.argv[3]


    reference, osef          = parse_file(file1)
    assert(len(reference)==1)
    reads, only_those_reads  = parse_file(file2)
    reads2, osef             = parse_file(file3, only_those_reads) if len(sys.argv) > 3 else None

    print("loaded",len(reference),"reference, and",len(reads),"reads")

    if len(sys.argv) > 4:
        file_poa = sys.argv[4]
        poa_d, poa_d_itv, poa_reads = evaluate_poa.prepare_eval_poa(file_poa, only_those_reads)
    else:
        file_poa = None

    print("loaded",len(poa_d),"POA templates")



    reference = reference[0][1]


    print("about to process",len(reads),"reads")

    id_r1, aln_r1, orig_r1 = process_reads(reads, file2, only_those_reads)
    if reads2 is not None:
        id_r2, aln_r2, orig_r2 = process_reads(reads2, file3, only_those_reads)

    nb_better = 0
    nb_nochange = 0
    nb_worse  = 0
    for seq_id in id_r1:
        if seq_id in id_r2:
            ir1 = id_r1[seq_id]
            ir2 = id_r2[seq_id]
            print("read",short_name(seq_id),"uncor: %0.2f" % ir1,"cor: %0.2f" % ir2)
            if ir1 < ir2:
                nb_better += 1
            elif ir2 < ir1:
                nb_worse += 1
            else:
                nb_nochange += 1
        
            # poa & Jaccard stats
            if file_poa is not None:
                poa_template = set(orig_r1[seq_id])
                tp, fp, fn = evaluate_poa.eval_poa(seq_id, poa_d, poa_d_itv)
<<<<<<< HEAD
                print("POA retrieval TP: %d (Jac %.2f)    FP: %d (Jac %.2f)   FN: %d (Jac %.2f)" \
                        % (len(tp),jac(poa_template,tp),
                            len(fp),jac(poa_template,fp),
                            len(fn),jac(poa_template,fn)))

            debug_aln = True 
=======
                print("POA retrieval TP: %d (Jac %.2f) (Mash %.2f)    FP: %d (Jac %.2f) (Mash %.2f)   FN: %d (Jac %.2f) (Mash %.2f)" \
                        % (len(tp),jac(poa_template,tp),mash(poa_template,tp),
                            len(fp),jac(poa_template,fp),mash(poa_template,fp),
                            len(fn),jac(poa_template,fn),mash(poa_template,fn)))

            debug_aln = False 
>>>>>>> ae58fbda
            if debug_aln:
                print("alignment of uncorrected read",short_name(seq_id)," (len %d) to ref:" % len(orig_r1[seq_id]))
                #print(orig_r1[seq_id]) # print original read sequence of minimizers
                aln = aln_r1[seq_id]
                print("\t".join(map(str,aln[0])))
                print("\t".join(map(str,aln[1])))
                print("and now the corrected read (len %d) alignment:" % len(orig_r2[seq_id]))
                #print(orig_r2[seq_id])
                aln = aln_r2[seq_id]
                print("\t".join(map(str,aln[0])))
                print("\t".join(map(str,aln[1])))

                print("---")

    print(nb_better,"reads improved")
    print(nb_nochange,"reads unchanged")
<<<<<<< HEAD
    print(nb_worse,"reads made worse")
=======
    print(nb_worse,"reads made worse")
>>>>>>> ae58fbda
<|MERGE_RESOLUTION|>--- conflicted
+++ resolved
@@ -12,11 +12,6 @@
 import math
 nb_processes = 2
 
-<<<<<<< HEAD
-nb_processes = 2
-
-=======
->>>>>>> ae58fbda
 def parse_file(filename, only_those_reads = None, max_reads = 100):
     res = []
     counter = 0
@@ -169,9 +164,6 @@
         nb_included += 1
     if nb_included > 0:
         mean_jac /= nb_included
-<<<<<<< HEAD
-    return mean_jac
-=======
     return 1-mean_jac
 def mash(poa_template,lst):
     mean_mash = 0
@@ -185,7 +177,6 @@
     if nb_included > 0:
         mean_mash /= nb_included
     return mean_mash
->>>>>>> ae58fbda
 
 
 if __name__ == "__main__":
@@ -246,21 +237,12 @@
             if file_poa is not None:
                 poa_template = set(orig_r1[seq_id])
                 tp, fp, fn = evaluate_poa.eval_poa(seq_id, poa_d, poa_d_itv)
-<<<<<<< HEAD
-                print("POA retrieval TP: %d (Jac %.2f)    FP: %d (Jac %.2f)   FN: %d (Jac %.2f)" \
-                        % (len(tp),jac(poa_template,tp),
-                            len(fp),jac(poa_template,fp),
-                            len(fn),jac(poa_template,fn)))
-
-            debug_aln = True 
-=======
                 print("POA retrieval TP: %d (Jac %.2f) (Mash %.2f)    FP: %d (Jac %.2f) (Mash %.2f)   FN: %d (Jac %.2f) (Mash %.2f)" \
                         % (len(tp),jac(poa_template,tp),mash(poa_template,tp),
                             len(fp),jac(poa_template,fp),mash(poa_template,fp),
                             len(fn),jac(poa_template,fn),mash(poa_template,fn)))
 
             debug_aln = False 
->>>>>>> ae58fbda
             if debug_aln:
                 print("alignment of uncorrected read",short_name(seq_id)," (len %d) to ref:" % len(orig_r1[seq_id]))
                 #print(orig_r1[seq_id]) # print original read sequence of minimizers
@@ -277,8 +259,4 @@
 
     print(nb_better,"reads improved")
     print(nb_nochange,"reads unchanged")
-<<<<<<< HEAD
-    print(nb_worse,"reads made worse")
-=======
-    print(nb_worse,"reads made worse")
->>>>>>> ae58fbda
+    print(nb_worse,"reads made worse")