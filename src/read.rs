use super::Params;
use super::minimizers;
use nthash::ntc64;
use std::collections::{HashMap,HashSet};
use std::collections::VecDeque;
use std::fs::File;
use super::Kmer;
use super::revcomp_aware;
use super::ec_reads;
use super::utils;
use super::poa;
use std::io::BufWriter;
use std::path::PathBuf;
use std::error::Error;
use std::io::Write;
use super::utils::pretty_minvec;
use super::utils::median;
type Buckets<'a> = HashMap<Vec<u64>, Vec<String>>;
#[derive(Clone)]
pub struct Read {
    pub id: String,
    pub minimizers : Vec<String>,
    pub minimizers_pos: Vec<usize>,
    pub transformed: Vec<u64>,
    pub seq: String,
    pub corrected: bool,
}
#[derive(Clone)]
pub struct Lmer {
    pub pos: usize,
    pub hash: u64,
}

impl Read {

    pub fn extract(inp_id: String, inp_seq: String, params: &Params, int_to_minimizer: &HashMap<u64, String>, skip: &HashMap<String, bool>) -> Self {
        if params.w != 0 {
            return Read::extract_windowed(inp_id, inp_seq, params, int_to_minimizer)
        }
        else {
            return Read::extract_density(inp_id, inp_seq, params, int_to_minimizer, skip)
        }
    }

    pub fn extract_windowed(inp_id: String, inp_seq: String, params: &Params, int_to_minimizer: &HashMap<u64, String>) -> Self {
        let l = params.l;
        let w = params.w;
        let mut read_minimizers = Vec::<String>::new();
        let mut read_minimizers_pos = Vec::<usize>::new();
        let mut read_transformed = Vec::<u64>::new();
        let mut Q: VecDeque<Lmer> = VecDeque::new();
        let mut M: VecDeque<Lmer> = VecDeque::new();
        for i in 0..inp_seq.len()-l+1 {
            let mut lmer = &inp_seq[i..i+l];
            let mut lmer = minimizers::normalize_minimizer(&lmer.to_string());
            if lmer.contains("N") {continue;}
            let lmer_hash = ntc64(lmer.as_bytes(), 0, l);
            let lmer_obj = Lmer {pos: i, hash: lmer_hash};
            while !Q.is_empty() && Q.back().unwrap().hash > lmer_hash {
                Q.pop_back();
            }
            Q.push_back(lmer_obj);
            if Q.front().unwrap().pos as i32 <= (i as i32) - (w as i32) {
                while Q.front().unwrap().pos as i32 <= (i as i32) - (w as i32) {
                    Q.pop_front();
                }
                match Q.get(1).cloned() {
                    None => {
                        continue
                    }
                    Some(next) => {
                        while Q.front().unwrap().hash == next.hash {
                            Q.pop_front();
                            if Q.is_empty() {break;}
                        }
                    }
                }
            }
            match M.back() {
                None => {
                    M.push_back(Q.front().unwrap().clone());
                }
                Some(back) => {
                    if Q.is_empty() {continue;}
                    if back.hash != Q.front().unwrap().hash {
                        M.push_back(Q.front().unwrap().clone());
                    }
                }
            }
           
            
        }
        let mut read_minimizers : Vec::<String> = M.iter().map(|lmer| int_to_minimizer[&lmer.hash].to_string()).collect();
        let mut read_minimizers_pos : Vec::<usize> = M.iter().map(|lmer| lmer.pos).collect();
        let mut read_transformed : Vec::<u64> = M.iter().map(|lmer| lmer.hash).collect();

        Read {id: inp_id, minimizers: read_minimizers, minimizers_pos: read_minimizers_pos, transformed: read_transformed, seq: inp_seq, corrected: false}

    }
    pub fn extract_density(inp_id: String, inp_seq: String, params: &Params, int_to_minimizer : &HashMap<u64, String>, skip: &HashMap<String, bool>) -> Self {
        let size_miniverse = params.size_miniverse as u64;
        let density = params.density;
        let l = params.l;
        let mut read_minimizers = Vec::<String>::new();
        let mut read_minimizers_pos = Vec::<usize>::new();
        let mut read_transformed = Vec::<u64>::new();
        for i in 0..inp_seq.len()-l+1 {
            let mut lmer = &inp_seq[i..i+l];
            let mut lmer = minimizers::normalize_minimizer(&lmer.to_string());
            let mut hash = ntc64(lmer.as_bytes(), 0, l);
            let mut hash_new = hash as f64;
            hash_new = (hash_new) / (u64::max_value() as f64);
            if !lmer.contains("N") && skip[&lmer.to_string()] {
                hash_new = hash_new.sqrt().sqrt().sqrt();
            }
            if (!lmer.contains("N")) && (hash_new as f64) <= (density/(l as f64)) {
                read_minimizers.push(lmer.to_string());
                read_minimizers_pos.push(i);
                read_transformed.push(hash);
            }
        }
        Read {id: inp_id, minimizers: read_minimizers, minimizers_pos: read_minimizers_pos, transformed: read_transformed, seq: inp_seq, corrected: false}
    }

    pub fn label(&self, read_seq: String, read_minimizers: Vec<String>, read_minimizers_pos: Vec<usize>, read_transformed: Vec<u64>, corrected_map: &mut HashMap<String, (String, Vec<String>, Vec<usize>, Vec<u64>)>) {
        corrected_map.insert(self.id.to_string(), (read_seq, read_minimizers, read_minimizers_pos, read_transformed));
    }

<<<<<<< HEAD
    pub fn read_to_kmers(&mut self, kmer_origin: &mut HashMap<Kmer,String>, dbg_nodes: &mut HashMap<Kmer,u32> , kmer_seqs: &mut HashMap<Kmer,String>, kmer_seqs_lens: &mut HashMap<Kmer,Vec<u32>>, minim_shift : &mut HashMap<Kmer, (usize, usize)>, params: &Params) {
=======
    pub fn read_to_kmers(&mut self, kmer_origin: &mut HashMap<Kmer,String>, dbg_nodes: &mut HashMap<Kmer,u32> , kmer_seqs: &mut HashMap<Kmer,String>, minim_shift : &mut HashMap<Kmer, (usize, usize)>, params: &Params, thread_seq_path :&mut BufWriter<File>) {
        ;
>>>>>>> aef044d3
        let k = params.k;
        let l = params.l;
        let n = params.n;
        let min_kmer_abundance = params.min_kmer_abundance;
        let levenshtein_minimizers = params.levenshtein_minimizers;
        let output_base_space = params.output_base_space;
        for i in 0..(self.transformed.len()-k+1) {
            let mut node : Kmer = Kmer::make_from(&self.transformed[i..i+k]);
            let mut seq_reversed = false;
            if revcomp_aware { 
                let (node_norm, reversed) = node.normalize(); 
                node = node_norm;
                seq_reversed = reversed;
            } 
            let entry = dbg_nodes.entry(node.clone()).or_insert(0);
            *entry += 1;

           // if ! output_base_space { continue;}


           // if *entry == min_kmer_abundance as u32 {
                let mut seq = self.seq[self.minimizers_pos[i] as usize..(self.minimizers_pos[i+k-1] as usize + l)].to_string();
                if seq_reversed {
                    seq = utils::revcomp(&seq);
                }
<<<<<<< HEAD

                let mut inserted = false;
                if kmer_seqs.contains_key(&node) { 
                    let median_seq_len : usize = median(kmer_seqs_lens.get(&node).unwrap()) as usize;
                    //println!("node: {} seqlen: {}",node.print_as_string(),seq.len());
                    // insert that sequence if it's closer to the median length than the current
                    // inserted string
                    if ((seq.len() - median_seq_len) as f64).abs() < ((kmer_seqs.get(&node).unwrap().len() - median_seq_len) as f64).abs()
                    { 
                        kmer_seqs.insert(node.clone(), seq.clone());
                        inserted = true;
                    }
                }
                else
                {
                    kmer_seqs.insert(node.clone(), seq.clone());
                    inserted = true;
                }
                kmer_seqs_lens.entry(node.clone()).or_insert(Vec::new()).push(seq.len() as u32);

                //let origin = format!("{}_{}_{}", self.id, self.minimizers_pos[i].to_string(), self.minimizers_pos[i+k-1].to_string());
=======
                //kmer_seqs.insert(node.clone(), seq.clone());
                let origin = format!("{}_{}_{}", self.id, self.minimizers_pos[i].to_string(), self.minimizers_pos[i+k-1].to_string());
>>>>>>> aef044d3
                //kmer_origin.insert(node.clone(), origin);
                let position_of_second_minimizer = match seq_reversed {
                    true => self.minimizers_pos[i+k-1]-self.minimizers_pos[i+k-2],
                    false => self.minimizers_pos[i+1]-self.minimizers_pos[i]
                };
                let position_of_second_to_last_minimizer = match seq_reversed {
                    true => self.minimizers_pos[i+1]-self.minimizers_pos[i],
                    false => self.minimizers_pos[i+k-1]-self.minimizers_pos[i+k-2]
                };
<<<<<<< HEAD

                if inserted
                {
                    minim_shift.insert(node.clone(), (position_of_second_minimizer, position_of_second_to_last_minimizer));
                }
=======
                let shift = (position_of_second_minimizer, position_of_second_to_last_minimizer);
                //minim_shift.insert(node.clone(), (position_of_second_minimizer, position_of_second_to_last_minimizer));
>>>>>>> aef044d3
                if levenshtein_minimizers == 0 {
                    for minim in &self.minimizers[i..i+k-1] {
                        debug_assert!((!&seq.find(minim).is_none()) || (!utils::revcomp(&seq).find(minim).is_none())); // something needs to be done about this assert, it's triggered when --release is removed FIXME FIXME TODO FIXME
                    }
                }
                let s_line = format!("{}\t{}\t{}\t{:?}",node.print_as_string(), seq, origin, shift);
                write!(thread_seq_path, "{}\n", s_line).expect("error writing minimizers/sequences");
           // }
        }
    }

    
    //pub fn write_to_poa
    pub fn poa_correct(&mut self, int_to_minimizer: &HashMap<u64, String>, poa_map: &mut HashMap<String, Vec<String>>, buckets: &Buckets, params : &Params, mut corrected_map: &mut HashMap<String, (String, Vec<String>, Vec<usize>, Vec<u64>)>, reads_by_id: &HashMap<String, Read>) {

	// poa alignment scoring parameters
	let score = |a: u64, b: u64| if a == b {1i32} else {-1i32};
        let scoring = poa::Scoring::new(-1, -1, score);
        //let scoring = poa::Scoring::new(-1, 0, score); // the hope is that a 0 gap extend penalty somehow approximates semiglobal, but that's not quite true

        // other alignment parameters
        let dist_threshold = 0.15; // mash distance cut-off for read recruitment
        let top_X_aligned_reads = 0; // get the 10 best read alignments per template
        let mut poa_global_min_score = std::i32::MIN; // discard all alignments below that score (discarded when top_X_aligned_read > 0)
        //let mut poa_global_min_score = -10; 
        let debug = params.debug;

        let n = params.n;
        let k = params.k;
        let l = params.l;
        let mut read_minimizers = &self.minimizers;
        let mut read_minimizers_pos = &self.minimizers_pos;
        let mut read_transformed = &self.transformed;
        let mut seq_id = &self.id;
        let mut seq_str = &self.seq;
        let mut added_reads: HashSet<String> = HashSet::new();
        let mut bucket_reads = Vec::<&Read>::new();
        let mut poa_ids = Vec::<String>::new();
        let mut aligner = poa::Aligner::new(scoring, &read_transformed, Some(seq_str), Some(read_minimizers_pos));

        // populate bucket_reads with reads that share n consecutive minimizers with template
        added_reads.insert(self.id.clone());  
        for i in 0..read_transformed.len()-n+1 {
            let bucket_idx = &utils::normalize_vec(&read_transformed[i..i+n].to_vec());
            let entry = &buckets[bucket_idx];
            for id in entry.iter() {
                let query = &reads_by_id[id];
                if ! added_reads.contains(&query.id) {
                    bucket_reads.push(query);
                    added_reads.insert(query.id.clone());  
                }
            }   
        }
        // filter bucket_reads so that it only contains reads below a mash distance of template
        let mut bucket_reads : Vec<(&Read, f64)> = bucket_reads.iter().map(|seq| (*seq, minimizers::dist(self, seq, &params))).filter(|(seq, dist)| *dist < dist_threshold).collect();
        // sort reads by their distance
        bucket_reads.sort_by(|a, b| a.1.partial_cmp(&b.1).unwrap());

        let max_poa_reads = 80;
        if bucket_reads.len() > max_poa_reads {
            bucket_reads = bucket_reads[..max_poa_reads].to_vec(); // limit to 50 lowest-distance reads per POA correction
        }

        //if bucket_reads.len() == 0 {println!("Read has no neighbors");}

        // do a first pass aligning reads to the template to get only the top X best scoring reads
        // TODO this code isn't up to date as it only aligns in forward direction
        /*
        let mut alignment_scores = Vec::new();
        if top_X_aligned_reads > 0 
        {
            for i in 0..bucket_reads.len() {
                aligner.global(&bucket_reads[i].0.transformed);
                let score = aligner.alignment().score;
                alignment_scores.push((score,i));
            }
            // sort alignment scores decreasing
            alignment_scores.sort_by(|a, b| b.cmp(a));
            //if debug { println!("read alignment scores: {:?}",alignment_scores); }

            // threshold becomes the X-th highest alignment
            if alignment_scores.len() > top_X_aligned_reads
            {
                poa_global_min_score = alignment_scores[top_X_aligned_reads].0;
            }
            else{
                poa_global_min_score = std::i32::MIN;
            }
        }
        */
        let mut nb_aln_forward = 0;
        let mut nb_aln_backward = 0;
        for i in 0..bucket_reads.len() {
            poa_ids.push(bucket_reads[i].0.id.to_string());
            // don't know how to save alignments so i'll just waste time and recompute the best
            // scoring alignment.
            // it's a TODO optimization
            let read = &bucket_reads[i].0;
            let seq = &read.seq;
            let pos = &read.minimizers_pos;
            aligner.semiglobal(&read.transformed, Some(seq), Some(pos));
            let fwd_score = aligner.alignment().score;
            if debug { println!("--- read fwd alignment score: {} (ID: {})\nin minim-space: {}\n{}\n---",aligner.alignment().score, read.id.to_string(),pretty_minvec(&read.transformed), aligner.print_aln()); }
            let mut rev_read = read.transformed.clone();
            rev_read.reverse();
            let mut rev_seq = utils::revcomp(&seq);
            let mut rev_minim_pos = pos.clone();
            rev_minim_pos.reverse();
            for i in 0..rev_minim_pos.len() {
                rev_minim_pos[i] = seq.len() - l - rev_minim_pos[i];
            }
            aligner.semiglobal(&rev_read, Some(&rev_seq), Some(&rev_minim_pos));
            if debug { println!("         bwd alignment score: {} (ID: {})\nin minim-space: {}\n{}\n---",aligner.alignment().score, read.id.to_string(),pretty_minvec(&rev_read), aligner.print_aln()); }
            let bwd_score = aligner.alignment().score;
            let mut aln_ori = "";
            if std::cmp::max(fwd_score,bwd_score) >= poa_global_min_score { 
               if fwd_score > bwd_score { 
                    aligner.semiglobal(&read.transformed, Some(seq), Some(pos));
                    aln_ori = "fwd";
                    nb_aln_forward += 1;
                } else { 
                    aligner.semiglobal(&rev_read, Some(&rev_seq), Some(&rev_minim_pos));
                    aln_ori = "bwd";
                    nb_aln_backward += 1;
                }
                aligner.add_to_graph(); 
            }
            //if debug { aligner.traceback.print(aligner.graph(), bucket_reads[i].0.transformed.clone()); } // prints a confusing traceback (and crashes)
        }
        let (consensus, consensus_edge_seqs) = aligner.poa.consensus(&params);
        //println!("consensus()/consensus_edge_seqs() lens: {} / {}", consensus.len(), consensus_edge_seqs.len());
        let (consensus, consensus_edge_seqs) = aligner.consensus_boundary(&consensus, &consensus_edge_seqs, &read_transformed, debug);
        let consensus_read = consensus.iter().map(|minim| int_to_minimizer[minim].to_string()).collect::<Vec<String>>();
        let len_before_poa  = self.transformed.len();
        let len_after_poa  = consensus_read.len();
        if debug { println!("len of template before/after poa: {} / {} (ID: {})", len_before_poa, len_after_poa, seq_id);}
        if debug { println!("nb bucket read aligned fwd/bwd: {} / {} ", nb_aln_forward, nb_aln_backward);}
        let mut consensus_str = String::new();
        let mut pos_idx = 0;
        let mut consensus_pos = Vec::<usize>::new();
        if consensus.len() == 0 {return}
        for i in 0..consensus_edge_seqs.len() {
            consensus_pos.push(pos_idx);
            let insert = &consensus_edge_seqs[i];
            consensus_str.push_str(insert);
            pos_idx += insert.len();
        }
        consensus_pos.push(pos_idx);
        consensus_str.push_str(&int_to_minimizer[&consensus[consensus.len()-1]]);
        let mut corrected_count = 0;
        let mut threshold = params.correction_threshold;
        if params.correction_threshold == 0 {threshold = 0 as i32;}
        for (read, dist) in bucket_reads.iter_mut() {
            if corrected_count >= threshold {break;}
            if !read.corrected {
                read.label(consensus_str.to_string(), consensus_read.to_vec(), consensus_pos.to_vec(), consensus.to_vec(), &mut corrected_map);
                corrected_count += 1;
            }
        }
        poa_map.insert(seq_id.to_string(), poa_ids.to_vec());
        self.seq = consensus_str;
        self.minimizers = consensus_read;
        self.minimizers_pos = consensus_pos;
        self.transformed = consensus;
        self.corrected = true;
    }
}<|MERGE_RESOLUTION|>--- conflicted
+++ resolved
@@ -126,12 +126,7 @@
         corrected_map.insert(self.id.to_string(), (read_seq, read_minimizers, read_minimizers_pos, read_transformed));
     }
 
-<<<<<<< HEAD
-    pub fn read_to_kmers(&mut self, kmer_origin: &mut HashMap<Kmer,String>, dbg_nodes: &mut HashMap<Kmer,u32> , kmer_seqs: &mut HashMap<Kmer,String>, kmer_seqs_lens: &mut HashMap<Kmer,Vec<u32>>, minim_shift : &mut HashMap<Kmer, (usize, usize)>, params: &Params) {
-=======
     pub fn read_to_kmers(&mut self, kmer_origin: &mut HashMap<Kmer,String>, dbg_nodes: &mut HashMap<Kmer,u32> , kmer_seqs: &mut HashMap<Kmer,String>, minim_shift : &mut HashMap<Kmer, (usize, usize)>, params: &Params, thread_seq_path :&mut BufWriter<File>) {
-        ;
->>>>>>> aef044d3
         let k = params.k;
         let l = params.l;
         let n = params.n;
@@ -157,8 +152,8 @@
                 if seq_reversed {
                     seq = utils::revcomp(&seq);
                 }
-<<<<<<< HEAD
-
+
+                /* // TODO incorporate that code somehow into writing an adequate sequence 
                 let mut inserted = false;
                 if kmer_seqs.contains_key(&node) { 
                     let median_seq_len : usize = median(kmer_seqs_lens.get(&node).unwrap()) as usize;
@@ -177,13 +172,12 @@
                     inserted = true;
                 }
                 kmer_seqs_lens.entry(node.clone()).or_insert(Vec::new()).push(seq.len() as u32);
-
-                //let origin = format!("{}_{}_{}", self.id, self.minimizers_pos[i].to_string(), self.minimizers_pos[i+k-1].to_string());
-=======
+                */
+
+                let origin = format!("{}_{}_{}", self.id, self.minimizers_pos[i].to_string(), self.minimizers_pos[i+k-1].to_string());
                 //kmer_seqs.insert(node.clone(), seq.clone());
-                let origin = format!("{}_{}_{}", self.id, self.minimizers_pos[i].to_string(), self.minimizers_pos[i+k-1].to_string());
->>>>>>> aef044d3
                 //kmer_origin.insert(node.clone(), origin);
+                
                 let position_of_second_minimizer = match seq_reversed {
                     true => self.minimizers_pos[i+k-1]-self.minimizers_pos[i+k-2],
                     false => self.minimizers_pos[i+1]-self.minimizers_pos[i]
@@ -192,16 +186,10 @@
                     true => self.minimizers_pos[i+1]-self.minimizers_pos[i],
                     false => self.minimizers_pos[i+k-1]-self.minimizers_pos[i+k-2]
                 };
-<<<<<<< HEAD
-
-                if inserted
-                {
-                    minim_shift.insert(node.clone(), (position_of_second_minimizer, position_of_second_to_last_minimizer));
-                }
-=======
+
                 let shift = (position_of_second_minimizer, position_of_second_to_last_minimizer);
                 //minim_shift.insert(node.clone(), (position_of_second_minimizer, position_of_second_to_last_minimizer));
->>>>>>> aef044d3
+                
                 if levenshtein_minimizers == 0 {
                     for minim in &self.minimizers[i..i+k-1] {
                         debug_assert!((!&seq.find(minim).is_none()) || (!utils::revcomp(&seq).find(minim).is_none())); // something needs to be done about this assert, it's triggered when --release is removed FIXME FIXME TODO FIXME
