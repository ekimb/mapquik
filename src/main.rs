// mapquik v0.1.0
// Copyright 2020-2021 Baris Ekim, Rayan Chikhi.
// Licensed under the MIT license (http://opensource.org/licenses/MIT).
// This file may not be copied, modified, or distributed except according to those terms.

<<<<<<< HEAD
#![allow(unused_variables)]
#![allow(non_upper_case_globals)]
#![allow(warnings)]
#![feature(iter_advance_by)]
use std::io::stderr;
use std::error::Error;
use std::io::Write;
use std::io::{BufRead, BufReader};
use std::collections::HashMap;
use std::fs::{File};
use std::collections::HashSet;
=======
//#![allow(unused_variables)]
//#![allow(non_upper_case_globals)]
//#![allow(warnings)]
>>>>>>> abb69728
#[cfg(not(target_env = "msvc"))]
#[global_allocator]
static GLOBAL: tikv_jemallocator::Jemalloc = tikv_jemallocator::Jemalloc;
use crate::index::{Entry, Index, ReadOnlyIndex};
use crate::stats::Stats;
use std::fs::{self, File};
use std::io::{BufRead, BufReader};
use std::mem::{MaybeUninit};
use std::path::PathBuf;
use std::time::{Instant};
use chrono::{Utc};
use flate2::read::GzDecoder;
use lzzzz::lz4f::{BufReadDecompressor};
use rust_seq2kminmers::{FH, KH};
use structopt::StructOpt;
mod chain;
mod closures;
mod index;
mod r#match;
mod mers;
mod stats;

pub type PseudoChainCoords = (bool, usize, usize, usize, usize, usize, usize);
pub type PseudoChainCoordsTuple<'a> = (usize, PseudoChainCoords);
pub struct Params {
<<<<<<< HEAD
    k: usize,
    l: usize,
    density: FH,
    use_hpc: bool,
    use_simd: bool,
    use_pfx: bool,
    debug: bool,
    a: bool,
=======
    k: usize, // k-min-mer length
    l: usize, // minimizer length
    density: FH, // minimizer density
    use_hpc: bool, // use homopolymer compression
    //debug: bool, // enable debugging
    //a: bool, // enable alignment (WIP)
>>>>>>> abb69728
    c: usize, // minimum chain length
    s: usize, // minimum match score (# of matching seeds)
    g: usize, // maximum gap difference
}

/// Try to get memory usage (resident set size) in bytes using the `getrusage()` function from libc.
// from https://github.com/digama0/mm0/blob/bebd670c5a77a1400913ebddec2c6248e76f90fe/mm0-rs/src/util.rs
fn get_memory_rusage() -> usize {
    let usage = unsafe {
        let mut usage = MaybeUninit::uninit();
        assert_eq!(libc::getrusage(libc::RUSAGE_SELF, usage.as_mut_ptr()), 0);
        usage.assume_init()
    };
    usage.ru_maxrss as usize * 1024
}

fn get_reader(path: &PathBuf) -> (Box<dyn BufRead + Send>, bool) {
    let mut filetype = "unzip";
    let filename_str = path.to_str().unwrap();
    let file = match File::open(path) {
            Ok(file) => file,
            Err(error) => panic!("Error opening compressed file: {:?}.", error),
        };
    if filename_str.ends_with(".gz")  {filetype = "zip";}
    if filename_str.ends_with(".lz4") {filetype = "lz4";}
    let reader :(Box<dyn BufRead + Send>,bool) = match filetype { 
        "zip" => (Box::new(BufReader::new(GzDecoder::new(file))),true), 
        "lz4" => (Box::new(BufReadDecompressor::new(BufReader::new(file)).unwrap()),true),
        _ =>     (Box::new(BufReader::new(file)),false), 
    }; 
    reader
}

#[derive(Debug, StructOpt)]
#[structopt(name = "mapquik")]
/// Original implementation of mapquik, a fast HiFi read mapper.
struct Opt {
    /// Activate debug mode
    ///
    #[structopt(long)]
    debug: bool,
    /// Input file (raw or gzip-/lz4-compressed FASTX)
    ///
    /// Input file can be FASTA/FASTQ, as well as gzip-compressed (.gz) or
    /// lz4-compressed (.lz4). Lowercase bases are currently not supported;
    /// see documentation for formatting.
    #[structopt(parse(from_os_str))]
    reads: Option<PathBuf>,
    /// Output prefix for PAF file
    /// 
    #[structopt(parse(from_os_str), short, long)]
    prefix: Option<PathBuf>,
    /// k-min-mer length
    ///
    /// The length of each k-min-mer. If
    /// fewer l-mers than this value are obtained
    /// from a read, they will be ignored.
    #[structopt(short, long)]
    k: Option<usize>,
    /// l-mer (minimizer) length
    ///
    /// The length of each minimizer selected using
    /// the minimizer scheme from base-space sequences.
    #[structopt(short, long)]
    l: Option<usize>,
    /// Density threshold for density-based selection scheme
    /// 
    /// The density threshold is analogous to the
    /// fraction of l-mers that will be selected as
    /// minimizers from a read.
    #[structopt(short, long)]
    density: Option<FH>,
    /// Minimum chain length
    ///
    /// Only outputs chains of length >= c.
    #[structopt(short, long)]
    chain: Option<usize>,
    /// Minimum number of matching seeds
    ///
    /// Only outputs chains of >= s matching seeds.
    #[structopt(short, long)]
    seed: Option<usize>,
    /// Maximum nucleotide gap length difference
    ///
    /// Allows chaining of hits with a gap difference of < g.
    #[structopt(short, long)]
    gap_diff: Option<usize>,
    /// Reference genome input
    ///
    /// Reference to be indexed and mapped to. 
    /// Allows multi-line FASTA and
    /// doesn't filter any kminmers.
    #[structopt(parse(from_os_str), long)]
    reference: Option<PathBuf>,
    /// Number of threads
    /// 
    #[structopt(long)]
    threads: Option<usize>,
    /// Enable base-level alignment (WIP)
    /// 
    //#[structopt(short, long)]
   // align: bool,
    /// Enable low-memory reference FASTA parsing
    /// 
    #[structopt(long)]
    low_memory: bool,
    /// Deactivate SIMD (AVX2,AVX512) functions (for old processors)
    #[structopt(long)]
    nosimd: bool,
    /// Deactivate HomoPolymer Compression
    #[structopt(long)]
    nohpc: bool,
    /// Use parallelfastx (faster uncompressed reads parsing)
    #[structopt(long)]
    parallelfastx: bool,

}

fn main() {
    let start = Instant::now();
    let opt = Opt::from_args();      
    let mut filename = PathBuf::new();
    let mut ref_filename = PathBuf::new();
    let mut output_prefix;
    let mut k : usize = 5;
    let mut l : usize = 31;
    let mut c = 4;
    let mut s = 11;
    let mut g = 2000;
    let low_memory = opt.low_memory;
    //let a = opt.align;
    let mut density : FH = 0.01;
<<<<<<< HEAD
    let reference : bool = false;
    let mut use_hpc : bool = true; 
    let mut use_simd : bool = true; 
    let mut use_pfx : bool = false; 
=======
    let use_hpc : bool = true; // hardcoded to true
    if use_hpc {
        println!("Using HPC ntHash.");
    } else {
        println!("Using regular ntHash (not HPC).");
    }
>>>>>>> abb69728
    let mut threads : usize = 8;
    if opt.reads.is_some() {filename = opt.reads.unwrap();} 
    if opt.reference.is_some() {ref_filename = opt.reference.unwrap();} 
    if filename.as_os_str().is_empty() {panic!("Please specify an input file.");}
    if ref_filename.as_os_str().is_empty() {panic!("Please specify a reference file.");}
    let mut reads_are_fasta : bool = false;
    let mut ref_is_fasta    : bool = false;
    let filename_str = filename.to_str().unwrap();
    if filename_str.contains(".fasta.") || filename_str.ends_with(".fna") || filename_str.contains(".fna.") || filename_str.contains(".fa.") || filename_str.ends_with(".fa") || filename_str.ends_with(".fasta") { // not so robust but will have to do for now
        reads_are_fasta = true;
        println!("Input file: {}", filename_str);
        println!("Format: FASTA");
    }
    let ref_filename_str = ref_filename.to_str().unwrap();
    if ref_filename_str.contains(".fasta.") || ref_filename_str.ends_with(".fna") || ref_filename_str.contains(".fna.") || ref_filename_str.contains(".fa.") || ref_filename_str.ends_with(".fa") || ref_filename_str.ends_with(".fasta") { // not so robust but will have to do for now
        ref_is_fasta = true;
        println!("Reference file: {}", ref_filename_str);
        println!("Format: FASTA");
    }
    if opt.k.is_some() {k = opt.k.unwrap()} else {println!("Warning: Using default k value ({}).", k);} 
    if opt.l.is_some() {l = opt.l.unwrap()} else {println!("Warning: Using default l value ({}).", l);}
    if opt.density.is_some() {density = opt.density.unwrap()} else {println!("Warning: Using default density value ({}%).", density * 100.0);}
    if opt.threads.is_some() {threads = opt.threads.unwrap();} else {println!("Warning: Using default number of threads (8).");}
    if opt.chain.is_some() {c = opt.chain.unwrap()} else {println!("Warning: Using default minimum chain length ({}).", c);}
    if opt.seed.is_some() {s = opt.seed.unwrap()} else {println!("Warning: Using default minimum number of matching seeds ({}).", s);}
    if opt.gap_diff.is_some() {g = opt.gap_diff.unwrap()} else {println!("Warning: Using default maximum seed gap difference ({}).", g);}
    output_prefix = PathBuf::from(format!("mapquik-k{}-d{}-l{}", k, density, l));
    if opt.prefix.is_some() {output_prefix = opt.prefix.unwrap();} else {println!("Warning: Using default output prefix ({}).", output_prefix.to_str().unwrap());}
<<<<<<< HEAD
    let debug = opt.debug;
    if opt.nohpc  { use_hpc = false; }
    if opt.nosimd { use_simd = false; }
    if opt.parallelfastx { use_pfx = true; }
    if ! std::is_x86_feature_detected!("avx512f") { 
        println!("Warning: No AVX-512 CPU found, falling back to scalar implementation");
        use_simd = false; 
    }
    if use_hpc {
        if use_simd {
            println!("Using HPC ntHash, with SIMD");
        }
            else {
            println!("Using HPC ntHash, scalar");
        }
    } else {
        if use_simd {
            println!("Using regular ntHash (not HPC), with SIMD");
        }
            else {
            println!("Using regular ntHash (not HPC), scalar");
        }
    }

=======
    let _debug = opt.debug;
>>>>>>> abb69728
    let params = Params { 
        k,
        l,
        density,
        use_hpc,
<<<<<<< HEAD
        use_simd,
        use_pfx,
        debug,
        a,
=======
        //debug,
        //a,
>>>>>>> abb69728
        c,
        s,
        g,
    };
    // init some useful objects
    // get file size for progress bar
    let _metadata = fs::metadata(&filename).expect("Error opening input file.");
    let _ref_metadata = fs::metadata(&ref_filename).expect("Error opening reference file.");
    let ref_threads = threads;
    let mut ref_queue_len = threads;
    if low_memory {ref_queue_len = 1;}
    let queue_len = 200; // https://doc.rust-lang.org/std/sync/mpsc/fn.sync_channel.html
                             // also: controls how many reads objects are buffered during fasta/fastq
                             // parsing
    Stats::init(threads, output_prefix.to_str().unwrap());
    closures::run_mers(&filename, &ref_filename, &params, ref_threads, threads, ref_queue_len, queue_len, reads_are_fasta, ref_is_fasta, &output_prefix);
    //println!("current time after exiting closures {:?}",Utc::now());
    let duration = start.elapsed();
    println!("Total execution time: {:?}", duration);
    println!("Maximum RSS: {:?}GB", (get_memory_rusage() as f32) / 1024.0 / 1024.0 / 1024.0);
}


<|MERGE_RESOLUTION|>--- conflicted
+++ resolved
@@ -3,7 +3,6 @@
 // Licensed under the MIT license (http://opensource.org/licenses/MIT).
 // This file may not be copied, modified, or distributed except according to those terms.
 
-<<<<<<< HEAD
 #![allow(unused_variables)]
 #![allow(non_upper_case_globals)]
 #![allow(warnings)]
@@ -15,11 +14,6 @@
 use std::collections::HashMap;
 use std::fs::{File};
 use std::collections::HashSet;
-=======
-//#![allow(unused_variables)]
-//#![allow(non_upper_case_globals)]
-//#![allow(warnings)]
->>>>>>> abb69728
 #[cfg(not(target_env = "msvc"))]
 #[global_allocator]
 static GLOBAL: tikv_jemallocator::Jemalloc = tikv_jemallocator::Jemalloc;
@@ -45,7 +39,6 @@
 pub type PseudoChainCoords = (bool, usize, usize, usize, usize, usize, usize);
 pub type PseudoChainCoordsTuple<'a> = (usize, PseudoChainCoords);
 pub struct Params {
-<<<<<<< HEAD
     k: usize,
     l: usize,
     density: FH,
@@ -54,14 +47,6 @@
     use_pfx: bool,
     debug: bool,
     a: bool,
-=======
-    k: usize, // k-min-mer length
-    l: usize, // minimizer length
-    density: FH, // minimizer density
-    use_hpc: bool, // use homopolymer compression
-    //debug: bool, // enable debugging
-    //a: bool, // enable alignment (WIP)
->>>>>>> abb69728
     c: usize, // minimum chain length
     s: usize, // minimum match score (# of matching seeds)
     g: usize, // maximum gap difference
@@ -194,19 +179,10 @@
     let low_memory = opt.low_memory;
     //let a = opt.align;
     let mut density : FH = 0.01;
-<<<<<<< HEAD
     let reference : bool = false;
     let mut use_hpc : bool = true; 
     let mut use_simd : bool = true; 
     let mut use_pfx : bool = false; 
-=======
-    let use_hpc : bool = true; // hardcoded to true
-    if use_hpc {
-        println!("Using HPC ntHash.");
-    } else {
-        println!("Using regular ntHash (not HPC).");
-    }
->>>>>>> abb69728
     let mut threads : usize = 8;
     if opt.reads.is_some() {filename = opt.reads.unwrap();} 
     if opt.reference.is_some() {ref_filename = opt.reference.unwrap();} 
@@ -235,7 +211,6 @@
     if opt.gap_diff.is_some() {g = opt.gap_diff.unwrap()} else {println!("Warning: Using default maximum seed gap difference ({}).", g);}
     output_prefix = PathBuf::from(format!("mapquik-k{}-d{}-l{}", k, density, l));
     if opt.prefix.is_some() {output_prefix = opt.prefix.unwrap();} else {println!("Warning: Using default output prefix ({}).", output_prefix.to_str().unwrap());}
-<<<<<<< HEAD
     let debug = opt.debug;
     if opt.nohpc  { use_hpc = false; }
     if opt.nosimd { use_simd = false; }
@@ -259,24 +234,15 @@
             println!("Using regular ntHash (not HPC), scalar");
         }
     }
-
-=======
-    let _debug = opt.debug;
->>>>>>> abb69728
     let params = Params { 
         k,
         l,
         density,
         use_hpc,
-<<<<<<< HEAD
         use_simd,
         use_pfx,
         debug,
         a,
-=======
-        //debug,
-        //a,
->>>>>>> abb69728
         c,
         s,
         g,
