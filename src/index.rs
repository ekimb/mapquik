// index.rs
// Contains the "Index" and "Entry" structs, which describe how reference k-min-mers are stored. 

<<<<<<< HEAD
=======
use crate::{Kminmer, KminmerType, H};
>>>>>>> 30139db2
use dashmap::DashMap;
use std::sync::Arc;
use std::hash::BuildHasherDefault;
use fxhash::FxHasher64;


// An Entry object holds information for a reference k-min-mer without storing the minimizer hashes themselves.
#[derive(Clone, Debug, PartialEq)]
pub struct Entry {
    pub id: String, // Reference ID
    pub start: usize, // Start location
    pub end: usize, // End location
    pub offset: usize, // K-min-mer offset (index in the k-min-mer array)
    pub rc: bool, // Strand direction
}
impl Entry {

    // Create a new Entry.
    pub fn new(id: &str, start: usize, end: usize, offset: usize, rc: bool) -> Self {
        Entry {id: id.to_string(), start, end, offset, rc}
    }

    // Create a new Entry given a tuple.
    pub fn from_tuple(t: (String, usize, usize, usize, bool)) -> Self {
        Entry {id: t.0.to_string(), start: t.1, end: t.2, offset: t.3, rc: t.4}
    }

    // Output a Raw tuple.
    pub fn expand(&self) -> (String, usize, usize, usize, bool) {
        (self.id.to_string(), self.start, self.end, self.offset, self.rc)
    }

    // An empty Entry.
    pub fn empty() -> Self {
        Entry {id: String::new(), start: 0, end: 0, offset: 0, rc: false}
    }

    // Check if this Entry is Empty.
    pub fn is_empty(&self) -> bool {
        self.end == 0
    }
}

// An Index object is a mapping of k-min-mer hashes (see kminmer.rs) to a single Entry (multiple Entries are not allowed).
pub struct Index {
    pub index: Arc<DashMap<H, Entry, BuildHasherDefault<FxHasher64>>>
}
impl Index {

    // Create a new Index.
    pub fn new() -> Self {
        let hasher = BuildHasherDefault::<FxHasher64>::default();
        Index {index: Arc::new(DashMap::with_hasher(hasher))}
    }


    // Return the Entry associated with the k-min-mer hash h, or None if none.
    pub fn get(&self, h: &H) -> Option<Entry> {
        let e = self.index.get(h);
        if let Some(r) = e {
            if !r.is_empty() {
                return Some(r.clone());
            }
        }
        None
    }

    pub fn get_count(&self) -> usize {
        self.index.iter().fold(0, |acc, x| (if !x.value().is_empty() {return acc + 1;} else {return acc;}))
    }

    // Add an Entry to the Index. If an Entry for the hash h already exists, insert None to prevent duplicates.
    pub fn add(&self, h: H, id: &str, start: usize, end: usize, offset: usize, rc: bool) {
        let e = self.index.insert(h, Entry::new(id, start, end, offset, rc));
        if e.is_some() {self.index.insert(h, Entry::empty());}
    }
}<|MERGE_RESOLUTION|>--- conflicted
+++ resolved
@@ -1,10 +1,7 @@
 // index.rs
 // Contains the "Index" and "Entry" structs, which describe how reference k-min-mers are stored. 
 
-<<<<<<< HEAD
-=======
-use crate::{Kminmer, KminmerType, H};
->>>>>>> 30139db2
+use crate::{H};
 use dashmap::DashMap;
 use std::sync::Arc;
 use std::hash::BuildHasherDefault;
